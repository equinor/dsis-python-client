site_name: DSIS Python Client
site_url: https://equinor.github.io/dsis-python-client/
theme:
  name: material
  features:
    - navigation.tabs # Enables navigational tabs at top of page.

markdown_extensions:
  # Enable the Snippets extension to add the ability to embed content from
  # external files.
  # Ref: https://squidfunk.github.io/mkdocs-material/setup/extensions/python-markdown-extensions/#snippets
  - pymdownx.snippets

nav:
  - Home: index.md
<<<<<<< HEAD
  - Guides:
    - Getting Started: guides/getting-started.md
    - QueryBuilder Guide: guides/query-builder.md
    - Advanced Serialization: guides/advanced-serialization.md
  - API:
    - Summary: api/index.md

=======
  - Changelog: changelog/index.md

>>>>>>> 8f6b5b92
<|MERGE_RESOLUTION|>--- conflicted
+++ resolved
@@ -1,27 +1,23 @@
-site_name: DSIS Python Client
-site_url: https://equinor.github.io/dsis-python-client/
-theme:
-  name: material
-  features:
-    - navigation.tabs # Enables navigational tabs at top of page.
-
-markdown_extensions:
-  # Enable the Snippets extension to add the ability to embed content from
-  # external files.
-  # Ref: https://squidfunk.github.io/mkdocs-material/setup/extensions/python-markdown-extensions/#snippets
-  - pymdownx.snippets
-
-nav:
-  - Home: index.md
-<<<<<<< HEAD
-  - Guides:
-    - Getting Started: guides/getting-started.md
-    - QueryBuilder Guide: guides/query-builder.md
-    - Advanced Serialization: guides/advanced-serialization.md
-  - API:
-    - Summary: api/index.md
-
-=======
-  - Changelog: changelog/index.md
-
->>>>>>> 8f6b5b92
+site_name: DSIS Python Client
+site_url: https://equinor.github.io/dsis-python-client/
+theme:
+  name: material
+  features:
+    - navigation.tabs # Enables navigational tabs at top of page.
+
+markdown_extensions:
+  # Enable the Snippets extension to add the ability to embed content from
+  # external files.
+  # Ref: https://squidfunk.github.io/mkdocs-material/setup/extensions/python-markdown-extensions/#snippets
+  - pymdownx.snippets
+
+nav:
+  - Home: index.md
+  - Guides:
+    - Getting Started: guides/getting-started.md
+    - QueryBuilder Guide: guides/query-builder.md
+    - Advanced Serialization: guides/advanced-serialization.md
+  - API:
+    - Summary: api/index.md
+  - Changelog: changelog/index.md
+