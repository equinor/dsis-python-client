--- conflicted
+++ resolved
@@ -1,20 +1,16 @@
-name: Build
-
-on:
-  pull_request:
-    branches: [main]
-
-permissions: {}
-
-jobs:
-  build:
-    name: Build
-<<<<<<< HEAD
-    uses: equinor/ops-actions/.github/workflows/python-package.yml@v9.28.0
-=======
-    uses: equinor/ops-actions/.github/workflows/python-package.yml@v9.29.0
->>>>>>> d9994fc0
-    permissions:
-      contents: read
-    with:
-      upload_artifact: false
+name: Build
+
+on:
+  pull_request:
+    branches: [main]
+
+permissions: {}
+
+jobs:
+  build:
+    name: Build
+    uses: equinor/ops-actions/.github/workflows/python-package.yml@v9.29.0
+    permissions:
+      contents: read
+    with:
+      upload_artifact: false